import customtkinter as ctk
from CTkMessagebox import CTkMessagebox as ctkmsg
from get_data import LabelData, LabelInfo
from label_print import LabelPrint
from balance_communication import Serial
import time

class Interface:
  def __init__(self):
    self.master = ctk.CTk()
    self.master.geometry("800x600")
    self.master.resizable(False, False)
    self.master.title("Gerador De Etiquetas")
    self.master.protocol("WM_DELETE_WINDOW", self.on_closing)
    self.create_variables()
    self.create_window()

  def run(self):
    self.master.mainloop()

  def on_closing(self):
    if self.serial_com.is_open:
      self.serial_com.close()
    self.master.destroy()

  def create_variables(self):
    try:
      self.label_data = LabelData()
      self.label_data_df = self.label_data.label_data
    except Exception as e:
      msg = ctkmsg(self.master, title=f"Erro ao carregar planilha", message=f"Não encontrado o arquivo: ordens.xlsx com a data de hoje ({e})", icon="warning", option_1="OK")
      msg.wait_window()
      if msg.get() == "OK":
        self.master.destroy()
    
    self.serial_com = Serial()
    self.client_var = ctk.StringVar()
    self.code_var = ctk.StringVar()
    self.description_var = ctk.StringVar()
    self.barcode_var = ctk.StringVar()
    self.quantity_var  = ctk.IntVar()
    self.weight_var = ctk.StringVar()
    self.lot_var = ctk.IntVar()
    self.manual_weight_var = ctk.StringVar(value="on")
    self.lot_quantity = ''
    self.id= ''

  def create_window(self):
    self.id_label = ctk.CTkLabel(self.master, text="Número da OP:")
    self.id_input = ctk.CTkEntry(self.master, placeholder_text="Digite o número da OP")
    self.id_input.bind('<Return>', self.search_id)

    self.search_button = ctk.CTkButton(self.master, text="Buscar", command=self.search_id, height=35, corner_radius=10)
    self.clear_inputs_button = ctk.CTkButton(self.master, text="Limpar", command=self.clear_inputs, fg_color='red', height=35, corner_radius=10)
    self.clear_inputs_button.bind('<Delete>', self.clear_inputs)

    self.serial_com_port_menu = ctk.CTkOptionMenu(self.master, values=["COM1", "COM2", "COM3", "COM4", "COM5", "COM6", "COM7"], command=self.serial_port_callback)

    self.client_label = ctk.CTkLabel(self.master, text="Cliente:")
    self.client_input = ctk.CTkEntry(self.master, placeholder_text="Cliente do Produto", width=550, height=35)

    self.code_label = ctk.CTkLabel(self.master, text="Código:")
    self.code_input = ctk.CTkEntry(self.master, placeholder_text="Código do Produto", width=300, height=35)

    self.description_label = ctk.CTkLabel(self.master, text="Descrição:")
    self.description_input = ctk.CTkEntry(self.master, placeholder_text="Descrição do Produto", width=550, height=35)

    self.barcode_label = ctk.CTkLabel(self.master, text="Código de barras:")
    self.barcode_input = ctk.CTkEntry(self.master, placeholder_text="Código de barras do Produto", width=300, height=35)

    self.quantity_label = ctk.CTkLabel(self.master, text="Quantidade Total:")
    self.quantity_input = ctk.CTkEntry(self.master, placeholder_text="Quantidade Total", width=200, height=35)

    self.manual_weight_checkbox = ctk.CTkCheckBox(self.master, text="Inserir Peso Manualmente", onvalue="on", offvalue="off", variable=self.manual_weight_var, command=self.manual_weight_callback)

    self.weight_label = ctk.CTkLabel(self.master, text="Peso: ")
    self.weight_input = ctk.CTkEntry(self.master, placeholder_text="Peso: 0,00 Kg")

    self.lot_label = ctk.CTkLabel(self.master, text="Insira a quantidade de caixas:")
    self.lot_input = ctk.CTkEntry(self.master, placeholder_text="N° de caixas:")

    self.print_button = ctk.CTkButton(self.master, text="Imprimir", command=self.print_label, width=150, height=50, corner_radius=10)

    padding = {'padx': 5, 'pady': 10}

    self.id_label.grid(row=0,column=1, **padding)
    self.id_input.grid(row=0, column=2, **padding)
    self.search_button.grid(row=0, column=3, **padding)
    self.clear_inputs_button.grid(row=1, column=3, **padding)

    self.serial_com_port_menu.grid(row=0, column=4, **padding)

    self.code_label.grid(row=1, column=1, **padding)
    self.code_input.grid(row=1,column=2, **padding)

    self.client_label.grid(row=2, column=1, **padding)
    self.client_input.grid(row=3, column=1, columnspan=4, **padding)
    
    self.description_label.grid(row=4, column=1, **padding)
    self.description_input.grid(row=5, column=1, columnspan=4, **padding)

    self.barcode_label.grid(row=6, column=1, **padding)
    self.barcode_input.grid(row=6, column=2, **padding)

    self.lot_label.grid(row=6, column=3)
    self.lot_input.grid(row=6, column=4)

    self.quantity_label.grid(row=7, column=1, **padding)
    self.quantity_input.grid(row=7, column=2, **padding)

    self.weight_label.grid(row=7, column=3)
    self.manual_weight_checkbox.grid(row=8, column=3)
    self.weight_input.grid(row=7, column=4)

    self.print_button.grid(row=10, column=2, columnspan=3, pady=20)

  def serial_port_callback(self, choice: str):
    if self.serial_com.is_open:
      self.serial_com.close()

    self.serial_com.set_port(choice)
    response = self.serial_com.connect()
    ctkmsg(self.master, title="Comunicação Serial", message=response, option_1="OK")

  def manual_weight_callback(self):
    print("Manual weight chekbox value: ", self.manual_weight_var.get())

  def search_id(self, event=None):
    self.id = f"OP-{self.id_input.get().zfill(7)}"
    
    if not (self.label_data_df['Código'] == self.id).any():
      ctkmsg(title="Não encontrado", message=f"Valor: {self.id} não foi encontrado", option_1="OK", icon="warning")
      return
      
    try:
      info = self.label_data.get_data(self.id, "")
      self.client_var.set(info.client)
      self.code_var.set(info.code)
      self.description_var.set(info.description)
      self.barcode_var.set(info.barcode)
      self.quantity_var.set(info.quantity)
      self.lot_var.set(1)

      if self.client_input.get() != "":
        ctkmsg(self.master, title="Aviso", message="Insira outra OP", option_1="OK", icon="warning")
        return

      self.client_input.insert(0, self.client_var.get())
      self.code_input.insert(0, self.code_var.get())
      self.description_input.insert(0, self.description_var.get())
      self.barcode_input.insert(0, self.barcode_var.get())
      self.quantity_input.insert(0, self.quantity_var.get())
      self.lot_input.insert(0, self.lot_var.get())

      
      if self.manual_weight_var.get() == "off":
        time.sleep(0.1)
        weight = self.serial_com.get_weight()
        str_weight: str = f"{weight:.2f}"
        str_weight: str = str_weight.replace(".", ",")

        self.weight_var.set(str_weight)
        self.weight_input.insert(0, self.weight_var.get())

    except Exception as e:
      ctkmsg(title="Erro", message=e ,option_1="OK", icon='cancel')
    
  def clear_inputs(self, event=None):
    self.id_input.delete(0, ctk.END)
    self.client_input.delete(0, ctk.END)
    self.code_input.delete(0, ctk.END)
    self.description_input.delete(0, ctk.END)
    self.barcode_input.delete(0, ctk.END)
    self.quantity_input.delete(0, ctk.END)
    self.weight_input.delete(0, ctk.END)
    self.lot_input.delete(0, ctk.END)

  def print_label(self):
    quantity = int(self.quantity_input.get())
    lot = int(self.lot_input.get())

    if quantity % lot == 0:
<<<<<<< HEAD
      
=======
>>>>>>> 82019569
      self.lot_quantity = int(quantity/lot)

      if self.weight_input.get() == "":
        ctkmsg(self.master, title="Aviso", message="Campo de peso está vazio, por favor preencha!", icon='warning', option_1="OK")
        return
<<<<<<< HEAD
      
      try:
        label = LabelPrint(LabelInfo(self.client_input.get(), self.code_input.get(), self.description_input.get(), self.lot_quantity, self.weight_input.get()))
        label.create_label()
        time.sleep(0.1)
        
        for _ in range(int(self.lot_input.get())):
          time.sleep(0.1)
          label.print_label()

      except Exception as e:
        ctkmsg(self.master, message=f"Erro ao imprimir: {e}", title="Erro", icon="cancel", option_1="OK")
      
      finally:
        self.clear_inputs()

=======
      
      try:
        label = LabelPrint(LabelInfo(self.client_input.get(), self.code_input.get(), self.description_input.get(), self.lot_quantity, self.weight_input.get()))
        label.create_label()
        time.sleep(0.5)
        
        for _ in range(int(self.lot_input.get())):
          time.sleep(0.5)
          label.print_label()

      except Exception as e:
        ctkmsg(self.master, message=f"Erro ao imprimir: {e}", title="Erro", icon="cancel", option_1="OK")
      
      finally:
        self.clear_inputs()
>>>>>>> 82019569
    else:
      ctkmsg(self.master, title="Erro", message="Quantidade total não pode ser divisível pelo número de caixas", icon='warning', option_1="OK")<|MERGE_RESOLUTION|>--- conflicted
+++ resolved
@@ -1,227 +1,204 @@
-import customtkinter as ctk
-from CTkMessagebox import CTkMessagebox as ctkmsg
-from get_data import LabelData, LabelInfo
-from label_print import LabelPrint
-from balance_communication import Serial
-import time
-
-class Interface:
-  def __init__(self):
-    self.master = ctk.CTk()
-    self.master.geometry("800x600")
-    self.master.resizable(False, False)
-    self.master.title("Gerador De Etiquetas")
-    self.master.protocol("WM_DELETE_WINDOW", self.on_closing)
-    self.create_variables()
-    self.create_window()
-
-  def run(self):
-    self.master.mainloop()
-
-  def on_closing(self):
-    if self.serial_com.is_open:
-      self.serial_com.close()
-    self.master.destroy()
-
-  def create_variables(self):
-    try:
-      self.label_data = LabelData()
-      self.label_data_df = self.label_data.label_data
-    except Exception as e:
-      msg = ctkmsg(self.master, title=f"Erro ao carregar planilha", message=f"Não encontrado o arquivo: ordens.xlsx com a data de hoje ({e})", icon="warning", option_1="OK")
-      msg.wait_window()
-      if msg.get() == "OK":
-        self.master.destroy()
-    
-    self.serial_com = Serial()
-    self.client_var = ctk.StringVar()
-    self.code_var = ctk.StringVar()
-    self.description_var = ctk.StringVar()
-    self.barcode_var = ctk.StringVar()
-    self.quantity_var  = ctk.IntVar()
-    self.weight_var = ctk.StringVar()
-    self.lot_var = ctk.IntVar()
-    self.manual_weight_var = ctk.StringVar(value="on")
-    self.lot_quantity = ''
-    self.id= ''
-
-  def create_window(self):
-    self.id_label = ctk.CTkLabel(self.master, text="Número da OP:")
-    self.id_input = ctk.CTkEntry(self.master, placeholder_text="Digite o número da OP")
-    self.id_input.bind('<Return>', self.search_id)
-
-    self.search_button = ctk.CTkButton(self.master, text="Buscar", command=self.search_id, height=35, corner_radius=10)
-    self.clear_inputs_button = ctk.CTkButton(self.master, text="Limpar", command=self.clear_inputs, fg_color='red', height=35, corner_radius=10)
-    self.clear_inputs_button.bind('<Delete>', self.clear_inputs)
-
-    self.serial_com_port_menu = ctk.CTkOptionMenu(self.master, values=["COM1", "COM2", "COM3", "COM4", "COM5", "COM6", "COM7"], command=self.serial_port_callback)
-
-    self.client_label = ctk.CTkLabel(self.master, text="Cliente:")
-    self.client_input = ctk.CTkEntry(self.master, placeholder_text="Cliente do Produto", width=550, height=35)
-
-    self.code_label = ctk.CTkLabel(self.master, text="Código:")
-    self.code_input = ctk.CTkEntry(self.master, placeholder_text="Código do Produto", width=300, height=35)
-
-    self.description_label = ctk.CTkLabel(self.master, text="Descrição:")
-    self.description_input = ctk.CTkEntry(self.master, placeholder_text="Descrição do Produto", width=550, height=35)
-
-    self.barcode_label = ctk.CTkLabel(self.master, text="Código de barras:")
-    self.barcode_input = ctk.CTkEntry(self.master, placeholder_text="Código de barras do Produto", width=300, height=35)
-
-    self.quantity_label = ctk.CTkLabel(self.master, text="Quantidade Total:")
-    self.quantity_input = ctk.CTkEntry(self.master, placeholder_text="Quantidade Total", width=200, height=35)
-
-    self.manual_weight_checkbox = ctk.CTkCheckBox(self.master, text="Inserir Peso Manualmente", onvalue="on", offvalue="off", variable=self.manual_weight_var, command=self.manual_weight_callback)
-
-    self.weight_label = ctk.CTkLabel(self.master, text="Peso: ")
-    self.weight_input = ctk.CTkEntry(self.master, placeholder_text="Peso: 0,00 Kg")
-
-    self.lot_label = ctk.CTkLabel(self.master, text="Insira a quantidade de caixas:")
-    self.lot_input = ctk.CTkEntry(self.master, placeholder_text="N° de caixas:")
-
-    self.print_button = ctk.CTkButton(self.master, text="Imprimir", command=self.print_label, width=150, height=50, corner_radius=10)
-
-    padding = {'padx': 5, 'pady': 10}
-
-    self.id_label.grid(row=0,column=1, **padding)
-    self.id_input.grid(row=0, column=2, **padding)
-    self.search_button.grid(row=0, column=3, **padding)
-    self.clear_inputs_button.grid(row=1, column=3, **padding)
-
-    self.serial_com_port_menu.grid(row=0, column=4, **padding)
-
-    self.code_label.grid(row=1, column=1, **padding)
-    self.code_input.grid(row=1,column=2, **padding)
-
-    self.client_label.grid(row=2, column=1, **padding)
-    self.client_input.grid(row=3, column=1, columnspan=4, **padding)
-    
-    self.description_label.grid(row=4, column=1, **padding)
-    self.description_input.grid(row=5, column=1, columnspan=4, **padding)
-
-    self.barcode_label.grid(row=6, column=1, **padding)
-    self.barcode_input.grid(row=6, column=2, **padding)
-
-    self.lot_label.grid(row=6, column=3)
-    self.lot_input.grid(row=6, column=4)
-
-    self.quantity_label.grid(row=7, column=1, **padding)
-    self.quantity_input.grid(row=7, column=2, **padding)
-
-    self.weight_label.grid(row=7, column=3)
-    self.manual_weight_checkbox.grid(row=8, column=3)
-    self.weight_input.grid(row=7, column=4)
-
-    self.print_button.grid(row=10, column=2, columnspan=3, pady=20)
-
-  def serial_port_callback(self, choice: str):
-    if self.serial_com.is_open:
-      self.serial_com.close()
-
-    self.serial_com.set_port(choice)
-    response = self.serial_com.connect()
-    ctkmsg(self.master, title="Comunicação Serial", message=response, option_1="OK")
-
-  def manual_weight_callback(self):
-    print("Manual weight chekbox value: ", self.manual_weight_var.get())
-
-  def search_id(self, event=None):
-    self.id = f"OP-{self.id_input.get().zfill(7)}"
-    
-    if not (self.label_data_df['Código'] == self.id).any():
-      ctkmsg(title="Não encontrado", message=f"Valor: {self.id} não foi encontrado", option_1="OK", icon="warning")
-      return
-      
-    try:
-      info = self.label_data.get_data(self.id, "")
-      self.client_var.set(info.client)
-      self.code_var.set(info.code)
-      self.description_var.set(info.description)
-      self.barcode_var.set(info.barcode)
-      self.quantity_var.set(info.quantity)
-      self.lot_var.set(1)
-
-      if self.client_input.get() != "":
-        ctkmsg(self.master, title="Aviso", message="Insira outra OP", option_1="OK", icon="warning")
-        return
-
-      self.client_input.insert(0, self.client_var.get())
-      self.code_input.insert(0, self.code_var.get())
-      self.description_input.insert(0, self.description_var.get())
-      self.barcode_input.insert(0, self.barcode_var.get())
-      self.quantity_input.insert(0, self.quantity_var.get())
-      self.lot_input.insert(0, self.lot_var.get())
-
-      
-      if self.manual_weight_var.get() == "off":
-        time.sleep(0.1)
-        weight = self.serial_com.get_weight()
-        str_weight: str = f"{weight:.2f}"
-        str_weight: str = str_weight.replace(".", ",")
-
-        self.weight_var.set(str_weight)
-        self.weight_input.insert(0, self.weight_var.get())
-
-    except Exception as e:
-      ctkmsg(title="Erro", message=e ,option_1="OK", icon='cancel')
-    
-  def clear_inputs(self, event=None):
-    self.id_input.delete(0, ctk.END)
-    self.client_input.delete(0, ctk.END)
-    self.code_input.delete(0, ctk.END)
-    self.description_input.delete(0, ctk.END)
-    self.barcode_input.delete(0, ctk.END)
-    self.quantity_input.delete(0, ctk.END)
-    self.weight_input.delete(0, ctk.END)
-    self.lot_input.delete(0, ctk.END)
-
-  def print_label(self):
-    quantity = int(self.quantity_input.get())
-    lot = int(self.lot_input.get())
-
-    if quantity % lot == 0:
-<<<<<<< HEAD
-      
-=======
->>>>>>> 82019569
-      self.lot_quantity = int(quantity/lot)
-
-      if self.weight_input.get() == "":
-        ctkmsg(self.master, title="Aviso", message="Campo de peso está vazio, por favor preencha!", icon='warning', option_1="OK")
-        return
-<<<<<<< HEAD
-      
-      try:
-        label = LabelPrint(LabelInfo(self.client_input.get(), self.code_input.get(), self.description_input.get(), self.lot_quantity, self.weight_input.get()))
-        label.create_label()
-        time.sleep(0.1)
-        
-        for _ in range(int(self.lot_input.get())):
-          time.sleep(0.1)
-          label.print_label()
-
-      except Exception as e:
-        ctkmsg(self.master, message=f"Erro ao imprimir: {e}", title="Erro", icon="cancel", option_1="OK")
-      
-      finally:
-        self.clear_inputs()
-
-=======
-      
-      try:
-        label = LabelPrint(LabelInfo(self.client_input.get(), self.code_input.get(), self.description_input.get(), self.lot_quantity, self.weight_input.get()))
-        label.create_label()
-        time.sleep(0.5)
-        
-        for _ in range(int(self.lot_input.get())):
-          time.sleep(0.5)
-          label.print_label()
-
-      except Exception as e:
-        ctkmsg(self.master, message=f"Erro ao imprimir: {e}", title="Erro", icon="cancel", option_1="OK")
-      
-      finally:
-        self.clear_inputs()
->>>>>>> 82019569
-    else:
+import customtkinter as ctk
+from CTkMessagebox import CTkMessagebox as ctkmsg
+from get_data import LabelData, LabelInfo
+from label_print import LabelPrint
+from balance_communication import Serial
+import time
+
+class Interface:
+  def __init__(self):
+    self.master = ctk.CTk()
+    self.master.geometry("800x600")
+    self.master.resizable(False, False)
+    self.master.title("Gerador De Etiquetas")
+    self.master.protocol("WM_DELETE_WINDOW", self.on_closing)
+    self.create_variables()
+    self.create_window()
+
+  def run(self):
+    self.master.mainloop()
+
+  def on_closing(self):
+    if self.serial_com.is_open:
+      self.serial_com.close()
+    self.master.destroy()
+
+  def create_variables(self):
+    try:
+      self.label_data = LabelData()
+      self.label_data_df = self.label_data.label_data
+    except Exception as e:
+      msg = ctkmsg(self.master, title=f"Erro ao carregar planilha", message=f"Não encontrado o arquivo: ordens.xlsx com a data de hoje ({e})", icon="warning", option_1="OK")
+      msg.wait_window()
+      if msg.get() == "OK":
+        self.master.destroy()
+    
+    self.serial_com = Serial()
+    self.client_var = ctk.StringVar()
+    self.code_var = ctk.StringVar()
+    self.description_var = ctk.StringVar()
+    self.barcode_var = ctk.StringVar()
+    self.quantity_var  = ctk.IntVar()
+    self.weight_var = ctk.StringVar()
+    self.lot_var = ctk.IntVar()
+    self.manual_weight_var = ctk.StringVar(value="on")
+    self.lot_quantity = ''
+    self.id= ''
+
+  def create_window(self):
+    self.id_label = ctk.CTkLabel(self.master, text="Número da OP:")
+    self.id_input = ctk.CTkEntry(self.master, placeholder_text="Digite o número da OP")
+    self.id_input.bind('<Return>', self.search_id)
+
+    self.search_button = ctk.CTkButton(self.master, text="Buscar", command=self.search_id, height=35, corner_radius=10)
+    self.clear_inputs_button = ctk.CTkButton(self.master, text="Limpar", command=self.clear_inputs, fg_color='red', height=35, corner_radius=10)
+    self.clear_inputs_button.bind('<Delete>', self.clear_inputs)
+
+    self.serial_com_port_menu = ctk.CTkOptionMenu(self.master, values=["COM1", "COM2", "COM3", "COM4", "COM5", "COM6", "COM7"], command=self.serial_port_callback)
+
+    self.client_label = ctk.CTkLabel(self.master, text="Cliente:")
+    self.client_input = ctk.CTkEntry(self.master, placeholder_text="Cliente do Produto", width=550, height=35)
+
+    self.code_label = ctk.CTkLabel(self.master, text="Código:")
+    self.code_input = ctk.CTkEntry(self.master, placeholder_text="Código do Produto", width=300, height=35)
+
+    self.description_label = ctk.CTkLabel(self.master, text="Descrição:")
+    self.description_input = ctk.CTkEntry(self.master, placeholder_text="Descrição do Produto", width=550, height=35)
+
+    self.barcode_label = ctk.CTkLabel(self.master, text="Código de barras:")
+    self.barcode_input = ctk.CTkEntry(self.master, placeholder_text="Código de barras do Produto", width=300, height=35)
+
+    self.quantity_label = ctk.CTkLabel(self.master, text="Quantidade Total:")
+    self.quantity_input = ctk.CTkEntry(self.master, placeholder_text="Quantidade Total", width=200, height=35)
+
+    self.manual_weight_checkbox = ctk.CTkCheckBox(self.master, text="Inserir Peso Manualmente", onvalue="on", offvalue="off", variable=self.manual_weight_var, command=self.manual_weight_callback)
+
+    self.weight_label = ctk.CTkLabel(self.master, text="Peso: ")
+    self.weight_input = ctk.CTkEntry(self.master, placeholder_text="Peso: 0,00 Kg")
+
+    self.lot_label = ctk.CTkLabel(self.master, text="Insira a quantidade de caixas:")
+    self.lot_input = ctk.CTkEntry(self.master, placeholder_text="N° de caixas:")
+
+    self.print_button = ctk.CTkButton(self.master, text="Imprimir", command=self.print_label, width=150, height=50, corner_radius=10)
+
+    padding = {'padx': 5, 'pady': 10}
+
+    self.id_label.grid(row=0,column=1, **padding)
+    self.id_input.grid(row=0, column=2, **padding)
+    self.search_button.grid(row=0, column=3, **padding)
+    self.clear_inputs_button.grid(row=1, column=3, **padding)
+
+    self.serial_com_port_menu.grid(row=0, column=4, **padding)
+
+    self.code_label.grid(row=1, column=1, **padding)
+    self.code_input.grid(row=1,column=2, **padding)
+
+    self.client_label.grid(row=2, column=1, **padding)
+    self.client_input.grid(row=3, column=1, columnspan=4, **padding)
+    
+    self.description_label.grid(row=4, column=1, **padding)
+    self.description_input.grid(row=5, column=1, columnspan=4, **padding)
+
+    self.barcode_label.grid(row=6, column=1, **padding)
+    self.barcode_input.grid(row=6, column=2, **padding)
+
+    self.lot_label.grid(row=6, column=3)
+    self.lot_input.grid(row=6, column=4)
+
+    self.quantity_label.grid(row=7, column=1, **padding)
+    self.quantity_input.grid(row=7, column=2, **padding)
+
+    self.weight_label.grid(row=7, column=3)
+    self.manual_weight_checkbox.grid(row=8, column=3)
+    self.weight_input.grid(row=7, column=4)
+
+    self.print_button.grid(row=10, column=2, columnspan=3, pady=20)
+
+  def serial_port_callback(self, choice: str):
+    if self.serial_com.is_open:
+      self.serial_com.close()
+
+    self.serial_com.set_port(choice)
+    response = self.serial_com.connect()
+    ctkmsg(self.master, title="Comunicação Serial", message=response, option_1="OK")
+
+  def manual_weight_callback(self):
+    print("Manual weight chekbox value: ", self.manual_weight_var.get())
+
+  def search_id(self, event=None):
+    self.id = f"OP-{self.id_input.get().zfill(7)}"
+    
+    if not (self.label_data_df['Código'] == self.id).any():
+      ctkmsg(title="Não encontrado", message=f"Valor: {self.id} não foi encontrado", option_1="OK", icon="warning")
+      return
+      
+    try:
+      info = self.label_data.get_data(self.id, "")
+      self.client_var.set(info.client)
+      self.code_var.set(info.code)
+      self.description_var.set(info.description)
+      self.barcode_var.set(info.barcode)
+      self.quantity_var.set(info.quantity)
+      self.lot_var.set(1)
+
+      if self.client_input.get() != "":
+        ctkmsg(self.master, title="Aviso", message="Insira outra OP", option_1="OK", icon="warning")
+        return
+
+      self.client_input.insert(0, self.client_var.get())
+      self.code_input.insert(0, self.code_var.get())
+      self.description_input.insert(0, self.description_var.get())
+      self.barcode_input.insert(0, self.barcode_var.get())
+      self.quantity_input.insert(0, self.quantity_var.get())
+      self.lot_input.insert(0, self.lot_var.get())
+
+      
+      if self.manual_weight_var.get() == "off":
+        time.sleep(0.1)
+        weight = self.serial_com.get_weight()
+        str_weight: str = f"{weight:.2f}"
+        str_weight: str = str_weight.replace(".", ",")
+
+        self.weight_var.set(str_weight)
+        self.weight_input.insert(0, self.weight_var.get())
+
+    except Exception as e:
+      ctkmsg(title="Erro", message=e ,option_1="OK", icon='cancel')
+    
+  def clear_inputs(self, event=None):
+    self.id_input.delete(0, ctk.END)
+    self.client_input.delete(0, ctk.END)
+    self.code_input.delete(0, ctk.END)
+    self.description_input.delete(0, ctk.END)
+    self.barcode_input.delete(0, ctk.END)
+    self.quantity_input.delete(0, ctk.END)
+    self.weight_input.delete(0, ctk.END)
+    self.lot_input.delete(0, ctk.END)
+
+  def print_label(self):
+    quantity = int(self.quantity_input.get())
+    lot = int(self.lot_input.get())
+
+    if quantity % lot == 0:
+      self.lot_quantity = int(quantity/lot)
+
+      if self.weight_input.get() == "":
+        ctkmsg(self.master, title="Aviso", message="Campo de peso está vazio, por favor preencha!", icon='warning', option_1="OK")
+        return
+      
+      try:
+        label = LabelPrint(LabelInfo(self.client_input.get(), self.code_input.get(), self.description_input.get(), self.lot_quantity, self.weight_input.get()))
+        label.create_label()
+        time.sleep(0.5)
+        
+        for _ in range(int(self.lot_input.get())):
+          time.sleep(0.5)
+          label.print_label()
+
+      except Exception as e:
+        ctkmsg(self.master, message=f"Erro ao imprimir: {e}", title="Erro", icon="cancel", option_1="OK")
+      
+      finally:
+        self.clear_inputs()
+    else:
       ctkmsg(self.master, title="Erro", message="Quantidade total não pode ser divisível pelo número de caixas", icon='warning', option_1="OK")